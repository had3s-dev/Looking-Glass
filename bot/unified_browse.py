from typing import Dict, List, Optional, Callable, Tuple

import discord
import urllib.parse
import asyncio

from discord.ext import commands
from .config import Config
from .scanner import SeedboxScanner


def chunk(items: List[str], size: int) -> List[List[str]]:
    return [items[i : i + size] for i in range(0, len(items), size)]


def build_base_url(http_host: str, http_port: int, public_base_url: Optional[str]) -> str:
    if public_base_url:
        return public_base_url.rstrip('/')
    host = http_host if http_host != '0.0.0.0' else '127.0.0.1'
    return f"http://{host}:{http_port}"


def _make_button(label: str, style: discord.ButtonStyle, callback):
    btn = discord.ui.Button(label=label, style=style)
    btn.callback = callback  # type: ignore
    return btn


class UploadModal(discord.ui.Modal):
    def __init__(self, bot: commands.Bot, config: Config, scanner: SeedboxScanner, rescan_callback: Callable):
        super().__init__(title="Upload a file")
        self.bot = bot
        self.config = config
        self.scanner = scanner
        self.rescan_callback = rescan_callback

        self.category_input = discord.ui.TextInput(label='Category', placeholder='Book or Music')
        self.add_item(self.category_input)
        self.author_artist_input = discord.ui.TextInput(label='Author/Artist', placeholder='e.g., J.R.R. Tolkien')
        self.add_item(self.author_artist_input)

    async def on_submit(self, interaction: discord.Interaction):
        category = self.category_input.value.strip().lower()
        author_artist = self.author_artist_input.value.strip()

        if not author_artist:
            await interaction.response.send_message("Author/Artist cannot be empty.", ephemeral=True)
            return

        if category not in ('book', 'music'):
            await interaction.response.send_message("Invalid category. Please enter 'Book' or 'Music'.", ephemeral=True)
            return

        if category == 'book' and not self.config.library_root_path:
            await interaction.response.send_message("Book library path is not configured.", ephemeral=True)
            return
        if category == 'music' and not self.config.music_root_path:
            await interaction.response.send_message("Music library path is not configured.", ephemeral=True)
            return

<<<<<<< HEAD
        dm_channel = None
        try:
            # Acknowledge interaction and inform user about DM
            await interaction.response.send_message("I've sent you a DM to continue the upload process.", ephemeral=True)
            dm_channel = await interaction.user.create_dm()
            await dm_channel.send(f"Okay, I'm ready to upload a {category} by {author_artist}. Please upload the file here.")

            def check(m: discord.Message):
                return m.author.id == interaction.user.id and m.channel.id == dm_channel.id and len(m.attachments) == 1

            message = await self.bot.wait_for('message', check=check, timeout=300.0)
        except asyncio.TimeoutError:
            if dm_channel:
                await dm_channel.send("You took too long to upload the file. Please try again.")
            return
        except Exception as e:
            if dm_channel:
                await dm_channel.send(f"An error occurred while preparing for the upload: {e}")
=======
        try:
            # Use followup for the message after the modal is dismissed
            await interaction.response.send_message(f"Okay, I'm ready to upload a {category} by {author_artist}. Please upload the file now.", ephemeral=True)

            def check(m: discord.Message):
                return m.author.id == interaction.user.id and m.channel.id == interaction.channel.id and len(m.attachments) == 1

            message = await self.bot.wait_for('message', check=check, timeout=300.0)
        except asyncio.TimeoutError:
            await interaction.followup.send("You took too long to upload the file. Please try again.", ephemeral=True)
            return
        except Exception as e:
            # This can happen if the bot can't send messages, etc.
            await interaction.followup.send(f"An error occurred while waiting for your file: {e}", ephemeral=True)
>>>>>>> d367983f
            return

        attachment = message.attachments[0]

        # File validation
        if category == 'book':
            allowed_extensions = self.config.file_extensions
            root_path = self.config.library_root_path
        else:  # music
            allowed_extensions = self.config.music_extensions
            root_path = self.config.music_root_path

        if not any(attachment.filename.lower().endswith(ext) for ext in allowed_extensions):
            await message.reply(f"Invalid file type. Allowed extensions for {category}s are: {', '.join(allowed_extensions)}")
            return

        if self.config.max_upload_bytes > 0 and attachment.size > self.config.max_upload_bytes:
            await message.reply(f"File is too large. Maximum size is {self.config.max_upload_bytes // 1024 // 1024}MB.")
            return

        # Upload logic
        await message.add_reaction("⏳")

        try:
            loop = asyncio.get_running_loop()
            file_content = await attachment.read()

            def upload_file():
                import posixpath
                sftp = self.scanner._connect()
                try:
                    if root_path is None: # Should be caught by earlier check, but for type safety
                        raise ValueError("Root path is not configured.")

                    author_path = posixpath.join(root_path, author_artist)
                    try:
                        sftp.stat(author_path)
                    except FileNotFoundError:
                        sftp.mkdir(author_path)

                    remote_path = posixpath.join(author_path, attachment.filename)
                    with sftp.open(remote_path, 'wb') as f:
                        f.write(file_content)
                finally:
                    sftp.close()

            await loop.run_in_executor(None, upload_file)

            try:
                await message.remove_reaction("⏳", self.bot.user)
                await message.add_reaction("✅")
            except discord.HTTPException:
                pass # Ignore if we can't remove reaction (e.g. permissions)

            await message.reply(f"Successfully uploaded `{attachment.filename}` to the {category} library under `{author_artist}`.")

            # Trigger rescan
            await self.rescan_callback(category)

        except Exception as e:
            try:
                await message.remove_reaction("⏳", self.bot.user)
                await message.add_reaction("❌")
            except discord.HTTPException:
                pass
            await message.reply(f"An error occurred during upload: {e}")


class ItemSelect(discord.ui.Select):
    def __init__(self, placeholder: str, options_list: List[str]):
        opts = [discord.SelectOption(label=o, value=o) for o in options_list[:25]]  # Discord max 25
        super().__init__(placeholder=placeholder, options=opts, min_values=1, max_values=1)

    async def callback(self, interaction: discord.Interaction):
        view: 'UnifiedBrowserView' = self.view  # type: ignore
        await view.on_item_selected(interaction, self.values[0])


class UnifiedBrowserView(discord.ui.View):
    def __init__(
        self,
        base_url: str,
        page_size: int,
        get_books_data: Callable[[], Dict[str, List[str]]],
        get_movies: Callable[[], List[str]],
        get_tv: Callable[[], Dict[str, List[str]]],
        get_music: Callable[[], Dict[str, List[str]]],
        build_links: Optional[Callable[[str, str], List[Tuple[str, str, int]]]] = None,
        bot: Optional[commands.Bot] = None,
        config: Optional[Config] = None,
        scanner: Optional[SeedboxScanner] = None,
        rescan_callback: Optional[Callable] = None,
    ):
        super().__init__(timeout=600)
        self.base_url = base_url
        self.page_size = page_size
        self.get_books_data = get_books_data
        self.get_movies = get_movies
        self.get_tv = get_tv
        self.get_music = get_music
        self.build_links = build_links
        self.bot = bot
        self.config = config
        self.scanner = scanner
        self.rescan_callback = rescan_callback
        self.category: Optional[str] = None
        self.per_page: int = 25
        self.page_index: int = 0
        self._current_list: List[str] = []  # items for current category
        self._show_category_buttons()

    def _embed(self, title: str, description: str) -> discord.Embed:
        return discord.Embed(title=title, description=description)

    def _show_category_buttons(self):
        self.clear_items()
        async def on_books(inter: discord.Interaction):
            self.category = 'books'
            await self._show_category(inter)
        async def on_movies(inter: discord.Interaction):
            self.category = 'movies'
            await self._show_category(inter)
        async def on_tv(inter: discord.Interaction):
            self.category = 'tv'
            await self._show_category(inter)
        async def on_music(inter: discord.Interaction):
            self.category = 'music'
            await self._show_category(inter)
        self.add_item(_make_button("Books", discord.ButtonStyle.primary, on_books))
        self.add_item(_make_button("Movies", discord.ButtonStyle.primary, on_movies))
        self.add_item(_make_button("TV", discord.ButtonStyle.primary, on_tv))
        self.add_item(_make_button("Music", discord.ButtonStyle.primary, on_music))
        if self.bot and self.config and self.scanner and self.rescan_callback:
            async def on_upload(interaction: discord.Interaction):
                modal = UploadModal(self.bot, self.config, self.scanner, self.rescan_callback)
                await interaction.response.send_modal(modal)
            self.add_item(_make_button("Upload", discord.ButtonStyle.success, on_upload))

    def _rebuild_category_controls(self, title: str, placeholder: str, total: int):
        # Build select for current page and nav buttons
        start = self.page_index * self.per_page
        end = min(start + self.per_page, total)
        page_items = self._current_list[start:end]
        self.add_item(ItemSelect(placeholder, page_items))
        # Nav buttons
        async def to_first(inter: discord.Interaction):
            self.page_index = 0
            await self._refresh_category(inter)
        async def to_prev(inter: discord.Interaction):
            if self.page_index > 0:
                self.page_index -= 1
            await self._refresh_category(inter)
        async def to_next(inter: discord.Interaction):
            if (self.page_index + 1) * self.per_page < total:
                self.page_index += 1
            await self._refresh_category(inter)
        async def to_last(inter: discord.Interaction):
            self.page_index = max(0, (total - 1) // self.per_page)
            await self._refresh_category(inter)
        first_btn = _make_button("⏮", discord.ButtonStyle.secondary, to_first)
        prev_btn = _make_button("◀", discord.ButtonStyle.secondary, to_prev)
        next_btn = _make_button("▶", discord.ButtonStyle.secondary, to_next)
        last_btn = _make_button("⏭", discord.ButtonStyle.secondary, to_last)
        # Disable according to bounds
        first_btn.disabled = self.page_index <= 0
        prev_btn.disabled = self.page_index <= 0
        last_page_index = max(0, (total - 1) // self.per_page)
        next_btn.disabled = self.page_index >= last_page_index
        last_btn.disabled = self.page_index >= last_page_index
        self.add_item(first_btn)
        self.add_item(prev_btn)
        self.add_item(next_btn)
        self.add_item(last_btn)

    async def _show_category(self, interaction: discord.Interaction):
        self.clear_items()
        title = f"Browse: {self.category.title() if self.category else ''}"
        if self.category == 'books':
            data = self.get_books_data()
            self._current_list = sorted(list(data.keys()))
            self.page_index = 0
            if not self._current_list:
                await interaction.response.edit_message(embed=self._embed(title, "No authors found."), view=self)
                return
            self._rebuild_category_controls(title, "Select an author", len(self._current_list))
            # Back button
            async def on_back(inter: discord.Interaction):
                self.category = None
                self._show_category_buttons()
                await inter.response.edit_message(embed=self._embed("Browse", "Choose a category."), view=self)
            self.add_item(_make_button("Back", discord.ButtonStyle.secondary, on_back))
            await interaction.response.edit_message(embed=self._embed(title, "Pick an author to get links for all their books."), view=self)
        elif self.category == 'movies':
            self._current_list = sorted(self.get_movies())
            self.page_index = 0
            if not self._current_list:
                await interaction.response.edit_message(embed=self._embed(title, "No movies found."), view=self)
                return
            self._rebuild_category_controls(title, "Select a movie", len(self._current_list))
            async def on_back(inter: discord.Interaction):
                self.category = None
                self._show_category_buttons()
                await inter.response.edit_message(embed=self._embed("Browse", "Choose a category."), view=self)
            self.add_item(_make_button("Back", discord.ButtonStyle.secondary, on_back))
            await interaction.response.edit_message(embed=self._embed(title, "Pick a movie to get links."), view=self)
        elif self.category == 'tv':
            self._current_list = sorted(list(self.get_tv().keys()))
            self.page_index = 0
            if not self._current_list:
                await interaction.response.edit_message(embed=self._embed(title, "No TV shows found."), view=self)
                return
            self._rebuild_category_controls(title, "Select a TV show", len(self._current_list))
            async def on_back(inter: discord.Interaction):
                self.category = None
                self._show_category_buttons()
                await inter.response.edit_message(embed=self._embed("Browse", "Choose a category."), view=self)
            self.add_item(_make_button("Back", discord.ButtonStyle.secondary, on_back))
            await interaction.response.edit_message(embed=self._embed(title, "Pick a TV show to get links for all episodes."), view=self)
        elif self.category == 'music':
            self._current_list = sorted(list(self.get_music().keys()))
            self.page_index = 0
            if not self._current_list:
                await interaction.response.edit_message(embed=self._embed(title, "No music artists found."), view=self)
                return
            self._rebuild_category_controls(title, "Select an artist", len(self._current_list))
            async def on_back(inter: discord.Interaction):
                self.category = None
                self._show_category_buttons()
                await inter.response.edit_message(embed=self._embed("Browse", "Choose a category."), view=self)
            self.add_item(_make_button("Back", discord.ButtonStyle.secondary, on_back))
            await interaction.response.edit_message(embed=self._embed(title, "Pick an artist to get links for tracks."), view=self)
        else:
            self._show_category_buttons()
            await interaction.response.edit_message(embed=self._embed("Browse", "Choose a category."), view=self)

    async def on_item_selected(self, interaction: discord.Interaction, item_name: str):
        if not self.category:
            await interaction.response.send_message("No category selected.", ephemeral=True)
            return
        url = f"{self.base_url}/links?kind={self.category}&name={urllib.parse.quote_plus(item_name)}"
        # Offer an "Open Links" button regardless, as a fallback
        view = discord.ui.View()
        view.add_item(discord.ui.Button(label="Open Links", url=url))

        dm_sent = False
        dm_error = None
        if self.build_links:
            # Build links in a thread to avoid blocking the event loop
            loop = asyncio.get_running_loop()
            try:
                items: List[Tuple[str, str, int]] = await loop.run_in_executor(None, lambda: self.build_links(self.category or "", item_name))
                if items:
                    # Build a concise DM message
                    lines: List[str] = []
                    title = f"Direct download links for {self.category.title()}: {item_name}"
                    lines.append(title)
                    for filename, link, size in items[:50]:  # cap to reasonable number
                        lines.append(f"- {filename} — {link}")
                    content = "\n".join(lines)
                    await interaction.user.send(content)
                    dm_sent = True
                else:
                    dm_error = "No files found for that selection."
            except Exception as e:
                dm_error = str(e)

        # Respond ephemerally with status and the fallback button
        if dm_sent:
            msg = "I've sent you a DM with direct download links. If you don't see it, check your DM privacy settings."
        else:
            suffix = f" Reason: {dm_error}" if dm_error else ""
            msg = f"Couldn't send a DM with direct links.{suffix} You can still open the link page."
        await interaction.response.send_message(msg, view=view, ephemeral=True)

    async def _refresh_category(self, interaction: discord.Interaction):
        # Re-render current category keeping new page index
        self.clear_items()
        title = f"Browse: {self.category.title() if self.category else ''}"
        if self.category == 'books':
            self._rebuild_category_controls(title, "Select an author", len(self._current_list))
            async def on_back(inter: discord.Interaction):
                self.category = None
                self._show_category_buttons()
                await inter.response.edit_message(embed=self._embed("Browse", "Choose a category."), view=self)
            self.add_item(_make_button("Back", discord.ButtonStyle.secondary, on_back))
            await interaction.response.edit_message(embed=self._embed(title, "Pick an author to get links for all their books."), view=self)
        elif self.category == 'movies':
            self._rebuild_category_controls(title, "Select a movie", len(self._current_list))
            async def on_back(inter: discord.Interaction):
                self.category = None
                self._show_category_buttons()
                await inter.response.edit_message(embed=self._embed("Browse", "Choose a category."), view=self)
            self.add_item(_make_button("Back", discord.ButtonStyle.secondary, on_back))
            await interaction.response.edit_message(embed=self._embed(title, "Pick a movie to get links."), view=self)
        elif self.category == 'tv':
            self._rebuild_category_controls(title, "Select a TV show", len(self._current_list))
            async def on_back(inter: discord.Interaction):
                self.category = None
                self._show_category_buttons()
                await inter.response.edit_message(embed=self._embed("Browse", "Choose a category."), view=self)
            self.add_item(_make_button("Back", discord.ButtonStyle.secondary, on_back))
            await interaction.response.edit_message(embed=self._embed(title, "Pick a TV show to get links for all episodes."), view=self)
        elif self.category == 'music':
            self._rebuild_category_controls(title, "Select an artist", len(self._current_list))
            async def on_back(inter: discord.Interaction):
                self.category = None
                self._show_category_buttons()
                await inter.response.edit_message(embed=self._embed("Browse", "Choose a category."), view=self)
            self.add_item(_make_button("Back", discord.ButtonStyle.secondary, on_back))
            await interaction.response.edit_message(embed=self._embed(title, "Pick an artist to get links for tracks."), view=self)

    @staticmethod
    async def send(ctx, base_url: str, page_size: int, get_books_data, get_movies, get_tv, get_music, build_links=None, bot=None, config=None, scanner=None, rescan_callback=None):
        view = UnifiedBrowserView(
            base_url,
            page_size,
            get_books_data,
            get_movies,
            get_tv,
            get_music,
            build_links,
            bot=bot,
            config=config,
            scanner=scanner,
            rescan_callback=rescan_callback,
        )
        await ctx.send(embed=discord.Embed(title="Browse", description="Choose a category."), view=view)<|MERGE_RESOLUTION|>--- conflicted
+++ resolved
@@ -58,7 +58,7 @@
             await interaction.response.send_message("Music library path is not configured.", ephemeral=True)
             return
 
-<<<<<<< HEAD
+ feature/file-upload-button
         dm_channel = None
         try:
             # Acknowledge interaction and inform user about DM
@@ -77,7 +77,7 @@
         except Exception as e:
             if dm_channel:
                 await dm_channel.send(f"An error occurred while preparing for the upload: {e}")
-=======
+
         try:
             # Use followup for the message after the modal is dismissed
             await interaction.response.send_message(f"Okay, I'm ready to upload a {category} by {author_artist}. Please upload the file now.", ephemeral=True)
@@ -92,7 +92,7 @@
         except Exception as e:
             # This can happen if the bot can't send messages, etc.
             await interaction.followup.send(f"An error occurred while waiting for your file: {e}", ephemeral=True)
->>>>>>> d367983f
+ main
             return
 
         attachment = message.attachments[0]
